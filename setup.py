--- conflicted
+++ resolved
@@ -14,12 +14,7 @@
     ],
     py_modules=["tap_db2"],
     install_requires=[
-<<<<<<< HEAD
-        "attrs==21.4.0",
-=======
         "attrs==22.2.0",
-        "backoff==2.2.1",
->>>>>>> 8bc4f300
         "ibm-db-sa==0.3.8",
         "ibm-db==3.1.4",
         "jinja2==3.1.2",
