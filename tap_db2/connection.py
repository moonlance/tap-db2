#!/usr/bin/env python3

import backoff

import pyodbc

from sqlalchemy import create_engine
from sqlalchemy.engine import Engine

import singer
# import ssl

# from urllib.parse import quote_plus

LOGGER = singer.get_logger()


@backoff.on_exception(backoff.expo, pyodbc.Error, max_tries=5, factor=2)
def connect_with_backoff(connection):
    warnings = []
    with connection.cursor():
        if warnings:
            LOGGER.info(
                (
                    "Encountered non-fatal errors when configuring session "
                    "that could impact performance:"
                )
            )
        for w in warnings:
            LOGGER.warning(w)

    return connection


def decode_sketchy_utf16(raw_bytes):
    """Updates the output handling where malformed unicode is received"""
    s = raw_bytes.decode("utf-16le", "ignore")
    try:
        n = s.index("\u0000")
        s = s[:n]  # respect null terminator
    except ValueError:
        pass
    return s


def modify_ouput_converter(conn):

    prev_converter = conn.connection.get_output_converter(pyodbc.SQL_WVARCHAR)
    conn.connection.add_output_converter(
        pyodbc.SQL_WVARCHAR, decode_sketchy_utf16
    )

    return prev_converter


def revert_ouput_converter(conn, prev_converter):
    conn.connection.add_output_converter(pyodbc.SQL_WVARCHAR, prev_converter)


def get_db2_sql_engine(config) -> Engine:
<<<<<<< HEAD
    """The All-Purpose SQL connection object for DB2."""
=======
    """Using parameters from the config to connect to DB2 using ibm_db_sa+pyodbc"""
>>>>>>> f0ca360f

    # connection_string = "ibm_db_sa+pyodbc://db2inst1:*
    # @localhost:50000/TESTDB"
    connection_string = "ibm_db_sa+pyodbc://{}:{}@{}:{}/{}".format(
        config["username"],
        config["password"],
        config["hostname"],
        config["port"],
        config["database"],
    )
    engine = create_engine(connection_string)
    return engine<|MERGE_RESOLUTION|>--- conflicted
+++ resolved
@@ -58,11 +58,7 @@
 
 
 def get_db2_sql_engine(config) -> Engine:
-<<<<<<< HEAD
-    """The All-Purpose SQL connection object for DB2."""
-=======
     """Using parameters from the config to connect to DB2 using ibm_db_sa+pyodbc"""
->>>>>>> f0ca360f
 
     # connection_string = "ibm_db_sa+pyodbc://db2inst1:*
     # @localhost:50000/TESTDB"
